--- conflicted
+++ resolved
@@ -32,13 +32,9 @@
   | 'svg'
   | 'input:text' | 'input:list' | 'input:secret' | 'input:autocomplete' | 'input:slider' | 'input:date' | 'input:date-range'
   | 'button'
-<<<<<<< HEAD
   | 'hidden'
   | 'calendar'
-=======
-  | 'empty'
   | 'marauder'
->>>>>>> d76b9b34
   ;
 export type TimeMode = 'timestamp' | 'date' | 'custom' | 'duration';
 export type TimeUnit = 'us' | 'ms' | 'ns';
