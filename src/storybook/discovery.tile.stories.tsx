--- conflicted
+++ resolved
@@ -34,22 +34,14 @@
         'line', 'area', 'spline', 'step', 'step-after', 'step-before', 'spline-area', 'annotation', 'bar', 'display',
         'gauge', 'circle', 'map', 'pie', 'rose', 'doughnut', 'tabular', 'plot', 'linear-gauge', 'button', 'input:text',
         'input:list', 'input:secret', 'input:autocomplete', 'input:slider', 'input:date', 'input:date-range', 'image',
-<<<<<<< HEAD
-        'scatter', 'step-area', 'hidden', 'calendar'].sort(),
-=======
-        'scatter', 'step-area', 'empty', 'marauder'].sort(),
->>>>>>> d76b9b34
+        'scatter', 'step-area', 'hidden', 'calendar', 'marauder'].sort(),
       control: {
         type: 'select',
         labels: [
           'line', 'area', 'spline', 'step', 'step-after', 'step-before', 'spline-area', 'annotation', 'bar', 'display',
           'gauge', 'circle', 'map', 'pie', 'rose', 'doughnut', 'tabular', 'plot', 'linear-gauge', 'button', 'input:text',
           'input:list', 'input:secret', 'input:autocomplete', 'input:slider', 'input:date', 'input:date-range', 'image',
-<<<<<<< HEAD
-          'scatter', 'step-area', 'hidden', 'calendar'].sort()
-=======
-          'scatter', 'step-area', 'empty', 'marauder'].sort()
->>>>>>> d76b9b34
+          'scatter', 'step-area', 'hidden', 'calendar', 'marauder'].sort()
       }
     },
     language: {
